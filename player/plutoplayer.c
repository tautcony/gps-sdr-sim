--- conflicted
+++ resolved
@@ -1,253 +1,249 @@
-#include <stdio.h>
-#include <stdlib.h>
-#include <getopt.h>
-#include <errno.h>
-#include <signal.h>
-#include <string.h>
-#include <iio.h>
-#include <ad9361.h>
-
-#define NOTUSED(V) ((void) V)
-#define MHZ(x) ((long long)(x*1000000.0 + .5))
-#define GHZ(x) ((long long)(x*1000000000.0 + .5))
-#define NUM_SAMPLES 2600000
-#define BUFFER_SIZE (NUM_SAMPLES * 2 * sizeof(int16_t))
-
-
-struct stream_cfg {
-    long long bw_hz; // Analog banwidth in Hz
-    long long fs_hz; // Baseband sample rate in Hz
-    long long lo_hz; // Local oscillator frequency in Hz
-    const char* rfport; // Port name
-    double gain_db; // Hardware gain
-};
-
-static void usage() {
-    fprintf(stderr, "Usage: plutoplayer [options]\n"
-        "  -t <filename>      Transmit data from file (required)\n"
-        "  -a <attenuation>   Set TX attenuation [dB] (default -20.0)\n"
-<<<<<<< HEAD
-        "  -b <bw>            Set RF bandwidth [MHz] (default 5.0)\n"
-        "  -u <uri>           ADALM-Pluto URI\n"
-        "  -n <network>       ADALM-Pluto network IP or hostname (default pluto.local)\n");
-=======
-        "  -b <bw>            Set RF bandwidth [MHz] (default 5.0)\n");
->>>>>>> 4733b8a4
-    return;
-}
-
-static bool stop = false;
-
-static void handle_sig(int sig)
-{
-    NOTUSED(sig);
-    stop = true;
-}
-
-static char* readable_fs(double size, char *buf, size_t buf_size) {
-    int i = 0;
-    const char* units[] = {"B", "kB", "MB", "GB", "TB", "PB", "EB", "ZB", "YB"};
-    while (size > 1024) {
-        size /= 1024;
-        i++;
-    }
-    snprintf(buf, buf_size, "%.*f %s", i, size, units[i]);
-    return buf;
-}
-
-/*
- * 
- */
-int main(int argc, char** argv) {
-    char buf[1024];
-    int opt;
-    const char* path = NULL;
-    struct stream_cfg txcfg;
-    FILE *fp = NULL;
-    const char *uri = NULL;
-    const char *ip = NULL;
-    
-    // TX stream default config
-    txcfg.bw_hz = MHZ(3.0); // 3.0 MHz RF bandwidth
-    txcfg.fs_hz = MHZ(2.6); // 2.6 MS/s TX sample rate
-    txcfg.lo_hz = GHZ(1.575420); // 1.57542 GHz RF frequency
-    txcfg.rfport = "A";
-    txcfg.gain_db = -20.0;
-    
-    struct iio_context *ctx = NULL;
-    struct iio_device *tx = NULL;
-    struct iio_device *phydev = NULL;    
-    struct iio_channel *tx0_i = NULL;
-    struct iio_channel *tx0_q = NULL;
-    struct iio_buffer *tx_buffer = NULL;    
-    
-    while ((opt = getopt(argc, argv, "t:a:b:n:u:")) != EOF) {
-        switch (opt) {
-            case 't':
-                path = optarg;
-                break;
-            case 'a':
-                txcfg.gain_db = atof(optarg);
-                if(txcfg.gain_db > 0.0) txcfg.gain_db = 0.0;
-                if(txcfg.gain_db < -80.0) txcfg.gain_db = -80.0;
-                break;
-            case 'b':
-                txcfg.bw_hz = MHZ(atof(optarg));
-                if(txcfg.bw_hz > MHZ(5.0)) txcfg.bw_hz = MHZ(5.0);
-                if(txcfg.bw_hz < MHZ(1.0)) txcfg.bw_hz = MHZ(1.0);
-                break;
-            case 'u':
-                uri = optarg;
-                break;
-            case 'n':
-                ip = optarg;
-                break;
-            default:
-                printf("Unknown argument '-%c %s'\n", opt, optarg);
-                usage();
-                return EXIT_FAILURE;
-        }
-    }
-  
-    signal(SIGINT, handle_sig);
-    
-    if( path == NULL ) {
-        printf("Specify a path to a file to transmit\n");
-        usage();
-        return EXIT_FAILURE;
-    }
-    
-    fp = fopen(path, "rb");
-    if (fp==NULL) {
-        fprintf(stderr, "ERROR: Failed to open TX file: %s\n", path);
-        return EXIT_FAILURE;
-    }
-    fseek(fp, 0L, SEEK_END);
-    size_t sz = ftell(fp);
-    fseek(fp, 0L, SEEK_SET);
-    readable_fs((double)sz, buf, sizeof(buf));
-    printf("* Transmit file size: %s\n", buf);
-    
-    printf("* Acquiring IIO context\n");
-    ctx = iio_create_default_context();
-    if (ctx == NULL) {
-        if(ip != NULL) {
-            ctx = iio_create_network_context(ip);
-        } else if (uri != NULL) {
-            ctx = iio_create_context_from_uri(uri);
-        } else {
-            ctx = iio_create_network_context("pluto.local");
-        }
-    }
-   
-    if (ctx == NULL) {
-        iio_strerror(errno, buf, sizeof(buf));
-        fprintf(stderr, "Failed creating IIO context: %s\n", buf);
-        return false;
-    }
-
-    struct iio_scan_context *scan_ctx;
-    struct iio_context_info **info;
-    scan_ctx = iio_create_scan_context(NULL, 0);    
-    if (scan_ctx) {
-        int info_count = iio_scan_context_get_info_list(scan_ctx, &info);
-        if(info_count > 0) {
-            printf("* Found %s\n", iio_context_info_get_description(info[0]));
-            iio_context_info_list_free(info);
-        }
-    iio_scan_context_destroy(scan_ctx);        
-    }    
-    
-    printf("* Acquiring devices\n");
-    int device_count = iio_context_get_devices_count(ctx);
-    if (!device_count) {
-        fprintf(stderr, "No supported PLUTOSDR devices found.\n");
-        goto error_exit;
-    }
-    fprintf(stderr, "* Context has %d device(s).\n", device_count);
-    
-    printf("* Acquiring TX device\n");
-    tx = iio_context_find_device(ctx, "cf-ad9361-dds-core-lpc");
-    if (tx == NULL) {
-        iio_strerror(errno, buf, sizeof(buf));
-        fprintf(stderr, "Error opening PLUTOSDR TX device: %s\n", buf);
-        goto error_exit;
-    }    
-
-    iio_device_set_kernel_buffers_count(tx, 8);
-    
-    phydev = iio_context_find_device(ctx, "ad9361-phy");
-    struct iio_channel* phy_chn = iio_device_find_channel(phydev, "voltage0", true);
-    iio_channel_attr_write(phy_chn, "rf_port_select", txcfg.rfport);
-    iio_channel_attr_write_longlong(phy_chn, "rf_bandwidth", txcfg.bw_hz);
-    iio_channel_attr_write_longlong(phy_chn, "sampling_frequency", txcfg.fs_hz);    
-    iio_channel_attr_write_double(phy_chn, "hardwaregain", txcfg.gain_db);
-
-    iio_channel_attr_write_bool(
-        iio_device_find_channel(phydev, "altvoltage0", true)
-        , "powerdown", true); // Turn OFF RX LO
-    
-    iio_channel_attr_write_longlong(
-        iio_device_find_channel(phydev, "altvoltage1", true)
-        , "frequency", txcfg.lo_hz); // Set TX LO frequency
-
-    iio_channel_attr_write_longlong(
-        iio_device_find_channel(phydev, "altvoltage1", true)
-        , "frequency", txcfg.lo_hz); // Set TX LO frequency    
-    
-    printf("* Initializing streaming channels\n");
-    tx0_i = iio_device_find_channel(tx, "voltage0", true);
-    if (!tx0_i)
-        tx0_i = iio_device_find_channel(tx, "altvoltage0", true);
-
-    tx0_q = iio_device_find_channel(tx, "voltage1", true);
-    if (!tx0_q)
-        tx0_q = iio_device_find_channel(tx, "altvoltage1", true);
-   
-    printf("* Enabling IIO streaming channels\n");
-    iio_channel_enable(tx0_i);
-    iio_channel_enable(tx0_q);    
-    
-    ad9361_set_bb_rate(iio_context_find_device(ctx, "ad9361-phy"), txcfg.fs_hz);
-    
-    printf("* Creating TX buffer\n");
-
-    tx_buffer = iio_device_create_buffer(tx, NUM_SAMPLES, false);
-    if (!tx_buffer) {
-        fprintf(stderr, "Could not create TX buffer.\n");
-        goto error_exit;
-    }
-    
-    iio_channel_attr_write_bool(
-        iio_device_find_channel(iio_context_find_device(ctx, "ad9361-phy"), "altvoltage1", true)
-        , "powerdown", false); // Turn ON TX LO
-
-    int32_t ntx = 0;
-    char *ptx_buffer = (char *)iio_buffer_start(tx_buffer);
-    
-    printf("* Transmit starts...\n");    
-    // Keep writing samples while there is more data to send and no failures have occurred.
-    while (!feof(fp) && !stop) {
-        fread(ptx_buffer, 1, BUFFER_SIZE,fp);
-        // Schedule TX buffer
-        ntx = iio_buffer_push(tx_buffer);
-        if (ntx < 0) {
-            printf("Error pushing buf %d\n", (int) ntx);
-            break;
-        }       
-    }
-    printf("Done.\n");
-
-error_exit:
-    fclose(fp);
-    iio_channel_attr_write_bool(
-        iio_device_find_channel(iio_context_find_device(ctx, "ad9361-phy"), "altvoltage1", true)
-        , "powerdown", true); // Turn OFF TX LO                
-                
-    if (tx_buffer) { iio_buffer_destroy(tx_buffer); }
-    if (tx0_i) { iio_channel_disable(tx0_i); }
-    if (tx0_q) { iio_channel_disable(tx0_q); }
-    if (ctx) { iio_context_destroy(ctx); }
-    return EXIT_SUCCESS;
-}
-
+#include <stdio.h>
+#include <stdlib.h>
+#include <getopt.h>
+#include <errno.h>
+#include <signal.h>
+#include <string.h>
+#include <iio.h>
+#include <ad9361.h>
+
+#define NOTUSED(V) ((void) V)
+#define MHZ(x) ((long long)(x*1000000.0 + .5))
+#define GHZ(x) ((long long)(x*1000000000.0 + .5))
+#define NUM_SAMPLES 2600000
+#define BUFFER_SIZE (NUM_SAMPLES * 2 * sizeof(int16_t))
+
+
+struct stream_cfg {
+    long long bw_hz; // Analog banwidth in Hz
+    long long fs_hz; // Baseband sample rate in Hz
+    long long lo_hz; // Local oscillator frequency in Hz
+    const char* rfport; // Port name
+    double gain_db; // Hardware gain
+};
+
+static void usage() {
+    fprintf(stderr, "Usage: plutoplayer [options]\n"
+        "  -t <filename>      Transmit data from file (required)\n"
+        "  -a <attenuation>   Set TX attenuation [dB] (default -20.0)\n"
+        "  -b <bw>            Set RF bandwidth [MHz] (default 5.0)\n"
+        "  -u <uri>           ADALM-Pluto URI\n"
+        "  -n <network>       ADALM-Pluto network IP or hostname (default pluto.local)\n");
+    return;
+}
+
+static bool stop = false;
+
+static void handle_sig(int sig)
+{
+    NOTUSED(sig);
+    stop = true;
+}
+
+static char* readable_fs(double size, char *buf, size_t buf_size) {
+    int i = 0;
+    const char* units[] = {"B", "kB", "MB", "GB", "TB", "PB", "EB", "ZB", "YB"};
+    while (size > 1024) {
+        size /= 1024;
+        i++;
+    }
+    snprintf(buf, buf_size, "%.*f %s", i, size, units[i]);
+    return buf;
+}
+
+/*
+ * 
+ */
+int main(int argc, char** argv) {
+    char buf[1024];
+    int opt;
+    const char* path = NULL;
+    struct stream_cfg txcfg;
+    FILE *fp = NULL;
+    const char *uri = NULL;
+    const char *ip = NULL;
+    
+    // TX stream default config
+    txcfg.bw_hz = MHZ(3.0); // 3.0 MHz RF bandwidth
+    txcfg.fs_hz = MHZ(2.6); // 2.6 MS/s TX sample rate
+    txcfg.lo_hz = GHZ(1.575420); // 1.57542 GHz RF frequency
+    txcfg.rfport = "A";
+    txcfg.gain_db = -20.0;
+    
+    struct iio_context *ctx = NULL;
+    struct iio_device *tx = NULL;
+    struct iio_device *phydev = NULL;    
+    struct iio_channel *tx0_i = NULL;
+    struct iio_channel *tx0_q = NULL;
+    struct iio_buffer *tx_buffer = NULL;    
+    
+    while ((opt = getopt(argc, argv, "t:a:b:n:u:")) != EOF) {
+        switch (opt) {
+            case 't':
+                path = optarg;
+                break;
+            case 'a':
+                txcfg.gain_db = atof(optarg);
+                if(txcfg.gain_db > 0.0) txcfg.gain_db = 0.0;
+                if(txcfg.gain_db < -80.0) txcfg.gain_db = -80.0;
+                break;
+            case 'b':
+                txcfg.bw_hz = MHZ(atof(optarg));
+                if(txcfg.bw_hz > MHZ(5.0)) txcfg.bw_hz = MHZ(5.0);
+                if(txcfg.bw_hz < MHZ(1.0)) txcfg.bw_hz = MHZ(1.0);
+                break;
+            case 'u':
+                uri = optarg;
+                break;
+            case 'n':
+                ip = optarg;
+                break;
+            default:
+                printf("Unknown argument '-%c %s'\n", opt, optarg);
+                usage();
+                return EXIT_FAILURE;
+        }
+    }
+  
+    signal(SIGINT, handle_sig);
+    
+    if( path == NULL ) {
+        printf("Specify a path to a file to transmit\n");
+        usage();
+        return EXIT_FAILURE;
+    }
+    
+    fp = fopen(path, "rb");
+    if (fp==NULL) {
+        fprintf(stderr, "ERROR: Failed to open TX file: %s\n", path);
+        return EXIT_FAILURE;
+    }
+    fseek(fp, 0L, SEEK_END);
+    size_t sz = ftell(fp);
+    fseek(fp, 0L, SEEK_SET);
+    readable_fs((double)sz, buf, sizeof(buf));
+    printf("* Transmit file size: %s\n", buf);
+    
+    printf("* Acquiring IIO context\n");
+    ctx = iio_create_default_context();
+    if (ctx == NULL) {
+        if(ip != NULL) {
+            ctx = iio_create_network_context(ip);
+        } else if (uri != NULL) {
+            ctx = iio_create_context_from_uri(uri);
+        } else {
+            ctx = iio_create_network_context("pluto.local");
+        }
+    }
+   
+    if (ctx == NULL) {
+        iio_strerror(errno, buf, sizeof(buf));
+        fprintf(stderr, "Failed creating IIO context: %s\n", buf);
+        return false;
+    }
+
+    struct iio_scan_context *scan_ctx;
+    struct iio_context_info **info;
+    scan_ctx = iio_create_scan_context(NULL, 0);    
+    if (scan_ctx) {
+        int info_count = iio_scan_context_get_info_list(scan_ctx, &info);
+        if(info_count > 0) {
+            printf("* Found %s\n", iio_context_info_get_description(info[0]));
+            iio_context_info_list_free(info);
+        }
+    iio_scan_context_destroy(scan_ctx);        
+    }    
+    
+    printf("* Acquiring devices\n");
+    int device_count = iio_context_get_devices_count(ctx);
+    if (!device_count) {
+        fprintf(stderr, "No supported PLUTOSDR devices found.\n");
+        goto error_exit;
+    }
+    fprintf(stderr, "* Context has %d device(s).\n", device_count);
+    
+    printf("* Acquiring TX device\n");
+    tx = iio_context_find_device(ctx, "cf-ad9361-dds-core-lpc");
+    if (tx == NULL) {
+        iio_strerror(errno, buf, sizeof(buf));
+        fprintf(stderr, "Error opening PLUTOSDR TX device: %s\n", buf);
+        goto error_exit;
+    }    
+
+    iio_device_set_kernel_buffers_count(tx, 8);
+    
+    phydev = iio_context_find_device(ctx, "ad9361-phy");
+    struct iio_channel* phy_chn = iio_device_find_channel(phydev, "voltage0", true);
+    iio_channel_attr_write(phy_chn, "rf_port_select", txcfg.rfport);
+    iio_channel_attr_write_longlong(phy_chn, "rf_bandwidth", txcfg.bw_hz);
+    iio_channel_attr_write_longlong(phy_chn, "sampling_frequency", txcfg.fs_hz);    
+    iio_channel_attr_write_double(phy_chn, "hardwaregain", txcfg.gain_db);
+
+    iio_channel_attr_write_bool(
+        iio_device_find_channel(phydev, "altvoltage0", true)
+        , "powerdown", true); // Turn OFF RX LO
+    
+    iio_channel_attr_write_longlong(
+        iio_device_find_channel(phydev, "altvoltage1", true)
+        , "frequency", txcfg.lo_hz); // Set TX LO frequency
+
+    iio_channel_attr_write_longlong(
+        iio_device_find_channel(phydev, "altvoltage1", true)
+        , "frequency", txcfg.lo_hz); // Set TX LO frequency    
+    
+    printf("* Initializing streaming channels\n");
+    tx0_i = iio_device_find_channel(tx, "voltage0", true);
+    if (!tx0_i)
+        tx0_i = iio_device_find_channel(tx, "altvoltage0", true);
+
+    tx0_q = iio_device_find_channel(tx, "voltage1", true);
+    if (!tx0_q)
+        tx0_q = iio_device_find_channel(tx, "altvoltage1", true);
+   
+    printf("* Enabling IIO streaming channels\n");
+    iio_channel_enable(tx0_i);
+    iio_channel_enable(tx0_q);    
+    
+    ad9361_set_bb_rate(iio_context_find_device(ctx, "ad9361-phy"), txcfg.fs_hz);
+    
+    printf("* Creating TX buffer\n");
+
+    tx_buffer = iio_device_create_buffer(tx, NUM_SAMPLES, false);
+    if (!tx_buffer) {
+        fprintf(stderr, "Could not create TX buffer.\n");
+        goto error_exit;
+    }
+    
+    iio_channel_attr_write_bool(
+        iio_device_find_channel(iio_context_find_device(ctx, "ad9361-phy"), "altvoltage1", true)
+        , "powerdown", false); // Turn ON TX LO
+
+    int32_t ntx = 0;
+    char *ptx_buffer = (char *)iio_buffer_start(tx_buffer);
+    
+    printf("* Transmit starts...\n");    
+    // Keep writing samples while there is more data to send and no failures have occurred.
+    while (!feof(fp) && !stop) {
+        fread(ptx_buffer, 1, BUFFER_SIZE,fp);
+        // Schedule TX buffer
+        ntx = iio_buffer_push(tx_buffer);
+        if (ntx < 0) {
+            printf("Error pushing buf %d\n", (int) ntx);
+            break;
+        }       
+    }
+    printf("Done.\n");
+
+error_exit:
+    fclose(fp);
+    iio_channel_attr_write_bool(
+        iio_device_find_channel(iio_context_find_device(ctx, "ad9361-phy"), "altvoltage1", true)
+        , "powerdown", true); // Turn OFF TX LO                
+                
+    if (tx_buffer) { iio_buffer_destroy(tx_buffer); }
+    if (tx0_i) { iio_channel_disable(tx0_i); }
+    if (tx0_q) { iio_channel_disable(tx0_q); }
+    if (ctx) { iio_context_destroy(ctx); }
+    return EXIT_SUCCESS;
+}
+